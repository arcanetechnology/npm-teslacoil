--- conflicted
+++ resolved
@@ -95,15 +95,8 @@
 			RHash:          SampleHash[:],
 			RPreimage:      SamplePreimage,
 			Expiry:         1337,
-<<<<<<< HEAD
 			State:          lnrpc.Invoice_SETTLED,
 			Value:          int64(271),
-=======
-			// TODO(bo): replace Settled with State: SETTLED
-			//State:          lnrpc.Invoice_SETTLED,
-			Settled: true,
-			Value:   int64(271),
->>>>>>> f556550c
 		},
 		SendPaymentSyncResponse: lnrpc.SendResponse{
 			PaymentPreimage: SamplePreimage,

package users

import (
	"flag"
	"fmt"
	"os"
	"path"
	"testing"

	"github.com/jmoiron/sqlx"
<<<<<<< HEAD
	"gitlab.com/arcanecrypto/lpp"

	"github.com/brianvoe/gofakeit"
=======
	"github.com/pkg/errors"
>>>>>>> a5cbfeda
	"gitlab.com/arcanecrypto/lpp/internal/platform/db"
)

var migrationsPath = path.Join(
	os.Getenv("GOPATH"),
	"/src/gitlab.com/arcanecrypto/lpp/internal/platform/migrations")

func createTestDatabase(testDB *sqlx.DB) error {
<<<<<<< HEAD
	err := db.DropDatabase(migrationsPath, testDB)
=======
	_, filename, _, ok := runtime.Caller(1)
	if ok == false {
		return nil
	}
	migrationFiles := path.Join("file://", path.Dir(filename), "../platform/migrations")
	err := db.DropDatabase(migrationFiles, testDB)
>>>>>>> a5cbfeda
	if err != nil {
		return errors.Wrapf(err,
			"Cannot connect to database %s with user %s",
			os.Getenv("DATABASE_TEST_NAME"),
			os.Getenv("DATABASE_TEST_USER"),
		)
	}
	err = db.MigrateUp(migrationsPath, testDB)
	if err != nil {
		return errors.Wrapf(err,
			"Cannot connect to database %s with user %s",
			os.Getenv("DATABASE_TEST_NAME"),
			os.Getenv("DATABASE_TEST_USER"),
		)
	}
	return nil
}

var testDB *sqlx.DB

func TestMain(m *testing.M) {
	println("Configuring user test database")
	lpp.InitLogRotator("/home/bo/gocode/src/gitlab.com/arcanecrypto/lpp/logs/lpp.log", 10, 3)

	testDB, err := db.OpenTestDatabase()
	if err != nil {
		fmt.Printf("%+v\n", err)
		return
	}
	fmt.Println(testDB.Ping())

	err = createTestDatabase(testDB)
	if err != nil {
		fmt.Printf("%+v\n", err)
		return
	}

	flag.Parse()
	result := m.Run()
	os.Exit(result)
}

func TestCanCreateUser(t *testing.T) {

	testDB, err := db.OpenTestDatabase()
	if err != nil {
		t.Fatalf("%+v\n", err)
	}
	user, err := Create(testDB,
		"test_user@example.com",
		"password",
	)
	if user == nil {
		t.Log("User result was empty")
	}
	if err != nil {
		t.Logf("%+v\n", err)
	}
	if err != nil || user == nil {
		t.FailNow()
	}

	expectedResult := UserResponse{
		Email:   "test_user@example.com",
		Balance: 0,
		ID:      1,
	}
	if user.Email != expectedResult.Email {
		t.Fatalf(
			"Email incorrect. Expected \"%s\" got \"%s\"",
			expectedResult.Email,
			user.Email,
		)
	}
	if user.Balance != expectedResult.Balance {
		t.Fatalf(
			"Incorrect Balance. Expected: %d, got: %d",
			expectedResult.Balance,
			user.Balance,
		)
	}
}

func TestCanGetUserByEmail(t *testing.T) {

	testDB, err := db.OpenTestDatabase()
	if err != nil {
		t.Fatalf("%+v\n", err)
	}

	user, err := GetByEmail(testDB, "test_user@example.com")
	if user == nil {
		t.Log("User result was empty")
	}
	if err != nil {
		t.Logf("%+v\n", err)
	}
	if err != nil || user == nil {
		t.FailNow()
	}

	expectedResult := UserResponse{
		Email:   "test_user@example.com",
		Balance: 0,
		ID:      1,
	}
	if user.Email != expectedResult.Email {
		t.Fatalf(
			"Email incorrect. Expected \"%s\" got \"%s\"",
			expectedResult.Email,
			user.Email,
		)
	}
	if user.Balance != expectedResult.Balance {
		t.Fatalf(
			"Incorrect Balance. Expected: %d, got: %d",
			expectedResult.Balance,
			user.Balance,
		)
	}
}

func TestCanGetUserByCredentials(t *testing.T) {

	testDB, err := db.OpenTestDatabase()
	if err != nil {
		t.Fatalf("%+v\n", err)
	}

	// Get the user and fail if error or no user was returned
	user, err := GetByCredentials(testDB, "test_user@example.com", "password")
	if user == nil {
		t.Log("User result was empty")
	}
	if err != nil {
		t.Logf("%+v\n", err)
	}
	if err != nil || user == nil {
		t.FailNow()
	}

	// Check if the GetByCredentials returned the expected user object
	expectedResult := UserResponse{
		Email:   "test_user@example.com",
		Balance: 0,
		ID:      1,
	}
	if user.Email != expectedResult.Email {
		t.Fatalf(
			"Email incorrect. Expected \"%s\" got \"%s\"",
			expectedResult.Email,
			user.Email,
		)
	}
	if user.Balance != expectedResult.Balance {
		t.Fatalf(
			"Incorrect Balance. Expected: %d, got: %d",
			expectedResult.Balance,
			user.Balance,
		)
	}
}

func TestCanUpdateUserBalance(t *testing.T) {

	testDB, err := db.OpenTestDatabase()
	if err != nil {
		t.Fatalf("%+v\n", err)
	}

	// Update user
	user, err := UpdateUserBalance(testDB, 1, 1000)
	if user == nil {
		t.Log("User result was empty")
	}
	if err != nil {
		t.Logf("%+v\n", err)
	}
	if err != nil || user == nil {
		t.FailNow()
	}

	// Check that user balance was updated correctly.
	expectedResult := UserResponse{
		Email:   "test_user@example.com",
		Balance: 1000,
		ID:      1,
	}
	if user.Email != expectedResult.Email {
		t.Fatalf(
			"Email incorrect. Expected \"%s\" got \"%s\"",
			expectedResult.Email,
			user.Email,
		)
	}
<<<<<<< HEAD

	t.Error(user)
	if user.Email != "test_user@example.com" {
		t.Log("User email stored incorrectly.")
		t.Fail()
=======
	if user.Balance != expectedResult.Balance {
		t.Fatalf(
			"Incorrect Balance. Expected: %d, got: %d",
			expectedResult.Balance,
			user.Balance,
		)
>>>>>>> a5cbfeda
	}
}<|MERGE_RESOLUTION|>--- conflicted
+++ resolved
@@ -8,13 +8,7 @@
 	"testing"
 
 	"github.com/jmoiron/sqlx"
-<<<<<<< HEAD
-	"gitlab.com/arcanecrypto/lpp"
-
-	"github.com/brianvoe/gofakeit"
-=======
 	"github.com/pkg/errors"
->>>>>>> a5cbfeda
 	"gitlab.com/arcanecrypto/lpp/internal/platform/db"
 )
 
@@ -23,16 +17,7 @@
 	"/src/gitlab.com/arcanecrypto/lpp/internal/platform/migrations")
 
 func createTestDatabase(testDB *sqlx.DB) error {
-<<<<<<< HEAD
 	err := db.DropDatabase(migrationsPath, testDB)
-=======
-	_, filename, _, ok := runtime.Caller(1)
-	if ok == false {
-		return nil
-	}
-	migrationFiles := path.Join("file://", path.Dir(filename), "../platform/migrations")
-	err := db.DropDatabase(migrationFiles, testDB)
->>>>>>> a5cbfeda
 	if err != nil {
 		return errors.Wrapf(err,
 			"Cannot connect to database %s with user %s",
@@ -228,19 +213,11 @@
 			user.Email,
 		)
 	}
-<<<<<<< HEAD
-
-	t.Error(user)
-	if user.Email != "test_user@example.com" {
-		t.Log("User email stored incorrectly.")
-		t.Fail()
-=======
-	if user.Balance != expectedResult.Balance {
-		t.Fatalf(
-			"Incorrect Balance. Expected: %d, got: %d",
-			expectedResult.Balance,
-			user.Balance,
-		)
->>>>>>> a5cbfeda
+	if user.Balance != expectedResult.Balance {
+		t.Fatalf(
+			"Incorrect Balance. Expected: %d, got: %d",
+			expectedResult.Balance,
+			user.Balance,
+		)
 	}
 }